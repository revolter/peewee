"""
Collection of postgres-specific extensions, currently including:

* Support for hstore, a key/value type storage
* Support for UUID field
"""
import uuid

from peewee import *
from peewee import Expression
from peewee import logger
from peewee import Node
from peewee import Param
from peewee import QueryCompiler
from peewee import SelectQuery

from psycopg2 import extensions
from psycopg2.extensions import adapt
from psycopg2.extensions import AsIs
from psycopg2.extensions import register_adapter
from psycopg2.extras import register_hstore
try:
    from psycopg2.extras import Json
except:
    Json = None


class _LookupNode(Node):
    def __init__(self, node, parts):
        self.node = node
        self.parts = parts
        super(_LookupNode, self).__init__()

    def clone_base(self):
        return type(self)(self.node, list(self.parts))

class JsonLookup(_LookupNode):
    def __getitem__(self, value):
        return JsonLookup(self.node, self.parts + [value])

class ObjectSlice(_LookupNode):
    @classmethod
    def create(cls, node, value):
        if isinstance(value, slice):
            parts = [value.start or 0, value.stop or 0]
        elif isinstance(value, int):
            parts = [value]
        else:
            parts = map(int, value.split(':'))
        return cls(node, parts)

    def __getitem__(self, value):
        return ObjectSlice.create(self, value)

class _Array(Node):
    def __init__(self, field, items):
        self.field = field
        self.items = items
        super(_Array, self).__init__()

<<<<<<< HEAD
class ArrayField(Field):
    def __init__(self, field_class=IntegerField, dimensions=1, *args,
                 **kwargs):
=======
def adapt_array(arr):
    items = adapt(arr.items).getquoted()
    return AsIs(items + '::%s%s' % (
        arr.field.get_column_type(),
        '[]'* arr.field.attributes['dimensions']))
register_adapter(_Array, adapt_array)


class IndexedField(Field):
    def __init__(self, index_type='GiST', *args, **kwargs):
        kwargs.setdefault('index', True)  # By default, use an index.
        super(IndexedField, self).__init__(*args, **kwargs)
        self.index_type = index_type


class ArrayField(IndexedField):
    def __init__(self, field_class=IntegerField, dimensions=1,
                 index_type='GIN', *args, **kwargs):
        kwargs['field_class'] = field_class
        kwargs['dimensions'] = dimensions
>>>>>>> 4efa5529
        self.__field = field_class(*args, **kwargs)
        self.dimensions = dimensions
        self.db_field = self.__field.get_db_field()
        super(ArrayField, self).__init__(
            index_type=index_type, *args, **kwargs)

    def __ddl_column__(self, column_type):
        sql = self.__field.__ddl_column__(column_type)
        sql.value += '[]' * self.dimensions
        return sql

    def __getitem__(self, value):
        return ObjectSlice.create(self, value)

    def contains(self, *items):
        return Expression(self, OP_ACONTAINS, _Array(self, list(items)))

    def contains_any(self, *items):
        return Expression(self, OP_ACONTAINS_ANY, _Array(self, list(items)))


class DateTimeTZField(DateTimeField):
    db_field = 'datetime_tz'


class HStoreField(IndexedField):
    db_field = 'hash'

    def __init__(self, *args, **kwargs):
        super(HStoreField, self).__init__(*args, **kwargs)

    def keys(self):
        return fn.akeys(self)

    def values(self):
        return fn.avals(self)

    def items(self):
        return fn.hstore_to_matrix(self)

    def slice(self, *args):
        return fn.slice(self, Param(list(args)))

    def exists(self, key):
        return fn.exist(self, key)

    def defined(self, key):
        return fn.defined(self, key)

    def update(self, **data):
        return Expression(self, OP_HUPDATE, data)

    def delete(self, *keys):
        return fn.delete(self, Param(list(keys)))

    def contains(self, value):
        if isinstance(value, dict):
            return Expression(self, OP_HCONTAINS_DICT, Param(value))
        elif isinstance(value, (list, tuple)):
            return Expression(self, OP_HCONTAINS_KEYS, Param(value))
        return Expression(self, OP_HCONTAINS_KEY, value)

    def contains_any(self, *keys):
        return Expression(self, OP_HCONTAINS_ANY_KEY, Param(value))


class JSONField(Field):
    db_field = 'json'

    def __init__(self, *args, **kwargs):
        if Json is None:
            raise Exception('Your version of psycopg2 does not support JSON.')
        super(JSONField, self).__init__(*args, **kwargs)

    def db_value(self, value):
        return Json(value)

    def __getitem__(self, value):
        return JsonLookup(self, [value])


class UUIDField(Field):
    db_field = 'uuid'

    def db_value(self, value):
        return str(value)

    def python_value(self, value):
        return uuid.UUID(value)


OP_HUPDATE = 'H@>'
OP_HCONTAINS_DICT = 'H?&'
OP_HCONTAINS_KEYS = 'H?'
OP_HCONTAINS_KEY = 'H?|'
OP_HCONTAINS_ANY_KEY = 'H||'
OP_ACONTAINS = 'A@>'
OP_ACONTAINS_ANY = 'A||'


class PostgresqlExtCompiler(QueryCompiler):
    def create_index_sql(self, model_class, fields, unique=False):
        parts = super(PostgresqlExtCompiler, self).create_index_sql(
            model_class, fields, unique)
        # Allow fields to specify a type of index.  HStore and Array fields
        # may want to use GiST indexes, for example.
        index_type = None
        for field in fields:
            if isinstance(field, IndexedField):
                index_type = field.index_type
        if index_type:
            parts.insert(-1, 'USING %s' % index_type)
        return parts

    def _parse(self, node, alias_map, conv):
        sql, params, unknown = super(PostgresqlExtCompiler, self)._parse(
            node, alias_map, conv)
        if unknown:
            if isinstance(node, ObjectSlice):
                unknown = False
                sql, params = self.parse_node(node.node)
                # Postgresql uses 1-based indexes.
                parts = [str(part + 1) for part in node.parts]
                sql = '%s[%s]' % (sql, ':'.join(parts))
            if isinstance(node, JsonLookup):
                unknown = False
                sql, params = self.parse_node(node.node)
                lookups = [sql]
                for part in node.parts:
                    part_sql, part_params = self.parse_node(part)
                    lookups.append(part_sql)
                    params.extend(part_params)
                # The last lookup should be converted to text.
                head, tail = lookups[:-1], lookups[-1]
                sql = '->>'.join(('->'.join(head), tail))
        return sql, params, unknown


class PostgresqlExtDatabase(PostgresqlDatabase):
    compiler_class = PostgresqlExtCompiler

    def __init__(self, *args, **kwargs):
        self.server_side_cursors = kwargs.pop('server_side_cursors', False)
        super(PostgresqlExtDatabase, self).__init__(*args, **kwargs)

    def get_cursor(self, name=None):
        return self.get_conn().cursor(name=name)

    def execute_sql(self, sql, params=None, require_commit=True,
                    named_cursor=False):
        logger.debug((sql, params))
        use_named_cursor = (named_cursor or (
                            self.server_side_cursors and
                            sql.lower().startswith('select')))
        with self.exception_wrapper():
            if use_named_cursor:
                cursor = self.get_cursor(name=str(uuid.uuid1()))
                require_commit = False
            else:
                cursor = self.get_cursor()
            try:
                res = cursor.execute(sql, params or ())
            except Exception as exc:
                logger.exception('%s %s', sql, params)
                if self.sql_error_handler(exc, sql, params, require_commit):
                    raise
            else:
                if require_commit and self.get_autocommit():
                    self.commit()
        return cursor

    def _connect(self, database, **kwargs):
        conn = super(PostgresqlExtDatabase, self)._connect(database, **kwargs)
        register_hstore(conn, globally=True)
        return conn


class ServerSideSelectQuery(SelectQuery):
    @classmethod
    def clone_from_query(cls, query):
        clone = ServerSideSelectQuery(query.model_class)
        return query._clone_attributes(clone)

    def _execute(self):
        sql, params = self.sql()
        return self.database.execute_sql(
            sql, params, require_commit=False, named_cursor=True)


PostgresqlExtDatabase.register_fields({
    'datetime_tz': 'timestamp with time zone',
    'hash': 'hstore',
    'json': 'json',
    'uuid': 'uuid',
})
PostgresqlExtDatabase.register_ops({
    OP_HCONTAINS_DICT: '@>',
    OP_HCONTAINS_KEYS: '?&',
    OP_HCONTAINS_KEY: '?',
    OP_HCONTAINS_ANY_KEY: '?|',
    OP_HUPDATE: '||',
    OP_ACONTAINS: '@>',
    OP_ACONTAINS_ANY: '&&',
})

def ServerSide(select_query):
    # Flag query for execution using server-side cursors.
    clone = ServerSideSelectQuery.clone_from_query(select_query)
    with clone.database.transaction():
        # Execute the query.
        query_result = clone.execute()

        # Patch QueryResultWrapper onto original query.
        select_query._qr = query_result

        # Expose generator for iterating over query.
        for obj in query_result.iterator():
            yield obj<|MERGE_RESOLUTION|>--- conflicted
+++ resolved
@@ -58,11 +58,6 @@
         self.items = items
         super(_Array, self).__init__()
 
-<<<<<<< HEAD
-class ArrayField(Field):
-    def __init__(self, field_class=IntegerField, dimensions=1, *args,
-                 **kwargs):
-=======
 def adapt_array(arr):
     items = adapt(arr.items).getquoted()
     return AsIs(items + '::%s%s' % (
@@ -81,9 +76,6 @@
 class ArrayField(IndexedField):
     def __init__(self, field_class=IntegerField, dimensions=1,
                  index_type='GIN', *args, **kwargs):
-        kwargs['field_class'] = field_class
-        kwargs['dimensions'] = dimensions
->>>>>>> 4efa5529
         self.__field = field_class(*args, **kwargs)
         self.dimensions = dimensions
         self.db_field = self.__field.get_db_field()
